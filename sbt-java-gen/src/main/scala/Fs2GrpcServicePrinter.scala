--- conflicted
+++ resolved
@@ -114,11 +114,7 @@
       s"def service[F[_]: $ConcurrentEffect, $Ctx](serviceImpl: $serviceNameFs2[F, $Ctx], f: $Metadata => Either[$Error, $Ctx]): $ServerServiceDefinition = {")
       .indent
       .newline
-<<<<<<< HEAD
-      .add(s"val g: $Metadata => F[$Ctx] = f(_).leftMap[Throwable]($FailedPrecondition.withDescription(_).asRuntimeException()).raiseOrPure[F]")
-=======
-      .add(s"val g: $Metadata ⇒ F[$Ctx] = f(_).leftMap[Throwable]($FailedPrecondition.withDescription(_).asRuntimeException()).liftTo[F]")
->>>>>>> 4ce9943a
+      .add(s"val g: $Metadata => F[$Ctx] = f(_).leftMap[Throwable]($FailedPrecondition.withDescription(_).asRuntimeException()).liftTo[F]")
       .newline
       .add(s"$ServerServiceDefinition")
       .call(serviceBindingImplementations)

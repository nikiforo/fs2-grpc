import sbt._

object Dependencies {

  object versions {

<<<<<<< HEAD
    val grpc          = scalapb.compiler.Version.grpcJavaVersion
    val scalaPb       = scalapb.compiler.Version.scalapbVersion
    val fs2           = "2.2.2"
    val catsEffect    = "2.1.2"
    val minitest      = "2.7.0"
=======
    val grpc = scalapb.compiler.Version.grpcJavaVersion
    val scalaPb = scalapb.compiler.Version.scalapbVersion
    val fs2 = "2.2.2"
    val catsEffect = "2.1.1"
    val minitest = "2.7.0"
>>>>>>> 2e5694f7

    val kindProjector = "0.10.3"
    val sbtProtoc = "0.99.28"

  }

  // Compile

  val fs2 = "co.fs2" %% "fs2-core" % versions.fs2
  val catsEffect = "org.typelevel" %% "cats-effect" % versions.catsEffect
  val grpcCore = "io.grpc" % "grpc-core" % versions.grpc

  // Testing

  val catsEffectLaws = "org.typelevel" %% "cats-effect-laws" % versions.catsEffect
  val grpcNetty = "io.grpc" % "grpc-netty-shaded" % versions.grpc
  val minitest = "io.monix" %% "minitest" % versions.minitest

  // Compiler & SBT Plugins

  val sbtProtoc = "com.thesamet" % "sbt-protoc" % versions.sbtProtoc
  val scalaPbCompiler = "com.thesamet.scalapb" %% "compilerplugin" % versions.scalaPb
  val kindProjector = "org.typelevel" %% "kind-projector" % versions.kindProjector cross CrossVersion.binary

}<|MERGE_RESOLUTION|>--- conflicted
+++ resolved
@@ -4,19 +4,11 @@
 
   object versions {
 
-<<<<<<< HEAD
-    val grpc          = scalapb.compiler.Version.grpcJavaVersion
-    val scalaPb       = scalapb.compiler.Version.scalapbVersion
-    val fs2           = "2.2.2"
-    val catsEffect    = "2.1.2"
-    val minitest      = "2.7.0"
-=======
     val grpc = scalapb.compiler.Version.grpcJavaVersion
     val scalaPb = scalapb.compiler.Version.scalapbVersion
     val fs2 = "2.2.2"
     val catsEffect = "2.1.1"
     val minitest = "2.7.0"
->>>>>>> 2e5694f7
 
     val kindProjector = "0.10.3"
     val sbtProtoc = "0.99.28"

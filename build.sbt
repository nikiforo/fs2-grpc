inThisBuild(
  List(
    organization := "org.lyranthe.fs2-grpc",
    git.useGitDescribe := true,
    scmInfo := Some(ScmInfo(url("https://github.com/fiadliel/fs2-grpc"), "git@github.com:fiadliel/fs2-grpc.git"))
  ))

lazy val root = project.in(file("."))
  .enablePlugins(GitVersioning, BuildInfoPlugin)
  .settings(
    sonatypeProfileName := "org.lyranthe",
    skip in publish := true,
    pomExtra in Global := {
      <url>https://github.com/fiadliel/fs2-grpc</url>
        <licenses>
          <license>
            <name>MIT</name>
              <url>https://github.com/fiadliel/fs2-grpc/blob/master/LICENSE</url>
          </license>
        </licenses>
        <developers>
          <developer>
            <id>fiadliel</id>
            <name>Gary Coady</name>
            <url>https://www.lyranthe.org/</url>
          </developer>
        </developers>
    }
  )
  .aggregate(`sbt-java-gen`, `java-runtime`)

lazy val `sbt-java-gen` = project
  .enablePlugins(GitVersioning, BuildInfoPlugin)
  .settings(
    publishTo := sonatypePublishTo.value,
    sbtPlugin := true,
    crossSbtVersions := List(sbtVersion.value, "0.13.17"),
    buildInfoPackage := "org.lyranthe.fs2_grpc.buildinfo",
    addSbtPlugin("com.thesamet" % "sbt-protoc" % "0.99.19"),
    libraryDependencies += "com.thesamet.scalapb" %% "compilerplugin" % scalapb.compiler.Version.scalapbVersion
  )

lazy val `java-runtime` = project
  .enablePlugins(GitVersioning)
  .settings(
    scalaVersion := "2.12.7",
    crossScalaVersions := List(scalaVersion.value, "2.11.12"),
    publishTo := sonatypePublishTo.value,
    libraryDependencies ++= List(
<<<<<<< HEAD
      "co.fs2"        %% "fs2-core"         % "1.0.0",
      "org.typelevel" %% "cats-effect"      % "1.1.0",
      "org.typelevel" %% "cats-effect-laws" % "1.1.0" % "test",
=======
      "co.fs2"        %% "fs2-core"         % "1.0.2",
      "org.typelevel" %% "cats-effect"      % "1.0.0",
      "org.typelevel" %% "cats-effect-laws" % "1.0.0" % "test",
>>>>>>> e1afdaf6
      "io.grpc"       % "grpc-core"         % scalapb.compiler.Version.grpcJavaVersion,
      "io.grpc"       % "grpc-netty-shaded" % scalapb.compiler.Version.grpcJavaVersion % "test",
      "io.monix"      %% "minitest"         % "2.2.2" % "test"
    ),
    mimaPreviousArtifacts := Set(organization.value %% name.value % "0.3.0"),
    testFrameworks += new TestFramework("minitest.runner.Framework"),
    addCompilerPlugin("org.spire-math" % "kind-projector" % "0.9.8" cross CrossVersion.binary)
  )<|MERGE_RESOLUTION|>--- conflicted
+++ resolved
@@ -47,15 +47,9 @@
     crossScalaVersions := List(scalaVersion.value, "2.11.12"),
     publishTo := sonatypePublishTo.value,
     libraryDependencies ++= List(
-<<<<<<< HEAD
-      "co.fs2"        %% "fs2-core"         % "1.0.0",
+      "co.fs2"        %% "fs2-core"         % "1.0.2",
       "org.typelevel" %% "cats-effect"      % "1.1.0",
       "org.typelevel" %% "cats-effect-laws" % "1.1.0" % "test",
-=======
-      "co.fs2"        %% "fs2-core"         % "1.0.2",
-      "org.typelevel" %% "cats-effect"      % "1.0.0",
-      "org.typelevel" %% "cats-effect-laws" % "1.0.0" % "test",
->>>>>>> e1afdaf6
       "io.grpc"       % "grpc-core"         % scalapb.compiler.Version.grpcJavaVersion,
       "io.grpc"       % "grpc-netty-shaded" % scalapb.compiler.Version.grpcJavaVersion % "test",
       "io.monix"      %% "minitest"         % "2.2.2" % "test"
